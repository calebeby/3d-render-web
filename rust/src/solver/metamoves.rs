--- conflicted
+++ resolved
@@ -15,12 +15,8 @@
 }
 
 impl MetaMove {
-<<<<<<< HEAD
+    #[inline]
     pub fn new(puzzle: &TwistyPuzzle, turns: Vec<usize>, face_map: Bijection) -> Self {
-=======
-    #[inline]
-    pub fn new(puzzle: &TwistyPuzzle, turns: Vec<usize>, face_map: FaceMap) -> Self {
->>>>>>> c9c19c0e
         let derived_state = puzzle.get_derived_state(&puzzle.get_initial_state(), &face_map);
         let num_affected_pieces =
             puzzle.get_num_pieces() - puzzle.get_num_solved_pieces(&derived_state);
@@ -34,7 +30,7 @@
     #[inline]
     pub fn new_infer_face_map(puzzle: &TwistyPuzzle, turns: Vec<usize>) -> Self {
         let face_map = turns.iter().fold(
-            FaceMap::identity(puzzle.get_num_faces()),
+            Bijection::identity(puzzle.get_num_faces()),
             |face_map, &turn_index| face_map.apply(&puzzle.turns[turn_index].face_map),
         );
         Self::new(puzzle, turns, face_map)
